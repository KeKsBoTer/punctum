use std::{
    collections::HashMap,
    fs::File,
    io::{self, BufReader, BufWriter, Read},
    mem,
    path::{Path, PathBuf},
};

use bincode::{serialize_into, serialized_size};
use nalgebra::Vector4;
use pbr::ProgressBar;
use ply_rs::{
    ply::{Addable, Encoding, Ply},
    writer::Writer,
};

use crate::{
    camera::Projection,
    vertex::{BaseColor, BaseFloat},
<<<<<<< HEAD
    Octree, PointCloud, TeeReader, TeeWriter, Vertex,
=======
    Camera, Octree, PointCloud, TeeReader, Vertex,
>>>>>>> 8e05a267
};

pub fn export_ply<F: BaseFloat, C: BaseColor>(output_file: &PathBuf, pc: &PointCloud<F, C>) {
    let mut file = BufWriter::new(File::create(output_file).unwrap());

    let mut ply = Ply::<Vertex<F, C>>::new();
    let mut elm_def = Vertex::<F, C>::element_def("vertex".to_string());
    elm_def.count = pc.points().len();
    ply.header.encoding = Encoding::BinaryLittleEndian;
    ply.header.elements.add(elm_def.clone());

    let w = Writer::<Vertex<F, C>>::new();
    w.write_header(&mut file, &ply.header).unwrap();
    w.write_payload_of_element(
        &mut file,
        pc.points(),
        ply.header.elements.get("vertex").unwrap(),
        &ply.header,
    )
    .unwrap();
}

pub fn load_raw_coefs<P: AsRef<Path>>(path: P) -> io::Result<HashMap<u64, Vec<Vector4<f32>>>> {
    let f = File::open(path)?;
    let mut reader = BufReader::new(f);
    let mut buffer = Vec::new();

    reader.read_to_end(&mut buffer)?;

    let id_size = mem::size_of::<u64>();
    let f_size = mem::size_of::<f32>();
    let color_channels = 4;
    let l = 10;
    let coefs: HashMap<u64, Vec<Vector4<f32>>> = buffer
        .chunks_exact(id_size + f_size * (l + 1) * (l + 1) * color_channels)
        .map(|bytes| {
            let mut a: [u8; 8] = Default::default();
            a.copy_from_slice(&bytes[0..8]);
            let id = u64::from_le_bytes(a);

            let mut af: [u8; 4] = Default::default();
            let coefs = bytes[8..]
                .chunks_exact(f_size * 4)
                .map(|bytes| {
                    af.copy_from_slice(&bytes[0..4]);
                    let r = f32::from_le_bytes(af);
                    af.copy_from_slice(&bytes[4..8]);
                    let g = f32::from_le_bytes(af);
                    af.copy_from_slice(&bytes[8..12]);
                    let b = f32::from_le_bytes(af);
                    af.copy_from_slice(&bytes[12..16]);
                    let a = f32::from_le_bytes(af);
                    Vector4::new(r, g, b, a)
                })
                .collect::<Vec<Vector4<f32>>>();
            return (id, coefs);
        })
        .collect();
    Ok(coefs)
}

pub fn load_octree_with_progress_bar<P: AsRef<Path>>(path: P) -> io::Result<Octree<f64, u8>> {
    let p = path.as_ref();
    let filename = p.to_str().unwrap();
    let in_file = File::open(p)?;

    let mut pb = ProgressBar::new(in_file.metadata().unwrap().len());

    let mut buf = BufReader::new(in_file);

    pb.message(&format!("decoding {}: ", filename));

    pb.set_units(pbr::Units::Bytes);
    let mut tee = TeeReader::new(&mut buf, &mut pb);

    let octree: Octree<f64, u8> = bincode::deserialize_from(&mut tee).unwrap();
    return Ok(octree);
}

<<<<<<< HEAD
pub fn save_octree_with_progress_bar<P: AsRef<Path>>(
    path: P,
    octree: &Octree<f64, u8>,
) -> io::Result<()> {
    let mut pb = ProgressBar::new(serialized_size(&octree).unwrap());
    pb.set_units(pbr::Units::Bytes);

    let out_file = File::create(path)?;
    let mut out_writer = BufWriter::new(&out_file);
    let mut tee = TeeWriter::new(&mut out_writer, &mut pb);
    serialize_into(&mut tee, octree).unwrap();

    pb.finish_println("done!");
    Ok(())
=======
pub fn load_cameras<P: AsRef<Path>, C: Projection + Clone>(
    path: P,
    proj: C,
) -> io::Result<Vec<Camera<C>>> {
    let mut f = std::fs::File::open(path)?;

    // create a parser
    let p = ply_rs::parser::Parser::<Vertex<f32, f32>>::new();

    // use the parser: read the entire file
    let in_ply = p.read_ply(&mut f).unwrap();

    Ok(in_ply
        .payload
        .get("vertex")
        .unwrap()
        .clone()
        .iter()
        .map(|c| Camera::on_unit_sphere(c.position.into(), proj.clone()))
        .collect::<Vec<Camera<C>>>())
>>>>>>> 8e05a267
}<|MERGE_RESOLUTION|>--- conflicted
+++ resolved
@@ -17,11 +17,7 @@
 use crate::{
     camera::Projection,
     vertex::{BaseColor, BaseFloat},
-<<<<<<< HEAD
-    Octree, PointCloud, TeeReader, TeeWriter, Vertex,
-=======
-    Camera, Octree, PointCloud, TeeReader, Vertex,
->>>>>>> 8e05a267
+    Camera, Octree, PointCloud, TeeReader, TeeWriter, Vertex,
 };
 
 pub fn export_ply<F: BaseFloat, C: BaseColor>(output_file: &PathBuf, pc: &PointCloud<F, C>) {
@@ -101,7 +97,6 @@
     return Ok(octree);
 }
 
-<<<<<<< HEAD
 pub fn save_octree_with_progress_bar<P: AsRef<Path>>(
     path: P,
     octree: &Octree<f64, u8>,
@@ -116,7 +111,8 @@
 
     pb.finish_println("done!");
     Ok(())
-=======
+}
+
 pub fn load_cameras<P: AsRef<Path>, C: Projection + Clone>(
     path: P,
     proj: C,
@@ -137,5 +133,4 @@
         .iter()
         .map(|c| Camera::on_unit_sphere(c.position.into(), proj.clone()))
         .collect::<Vec<Camera<C>>>())
->>>>>>> 8e05a267
 }