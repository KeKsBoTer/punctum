use std::sync::Arc;

use camera::Projection;
use image::{ImageBuffer, Rgba};
use vulkano::{
    buffer::{BufferUsage, CpuAccessibleBuffer},
    device::{
        physical::{PhysicalDevice, PhysicalDeviceType, QueueFamily},
        Device, DeviceCreateInfo, DeviceExtensions, DeviceOwned, Queue, QueueCreateInfo,
    },
    image::view::ImageView,
    instance::{Instance, InstanceCreateInfo},
    render_pass::{RenderPass, Subpass},
    swapchain::Surface,
};
use winit::window::Window;

mod avg_color;
mod camera;
mod io;
mod octree;
mod ply;
mod pointcloud;
mod renderer;
pub mod sh;
mod tee;
mod vertex;

pub use avg_color::ImageAvgColor;
<<<<<<< HEAD
pub use camera::{Camera, CameraController, OrthographicCamera, PerspectiveCamera};
pub use io::{
    export_ply, load_octree_with_progress_bar, load_raw_coefs, save_octree_with_progress_bar,
};
=======
pub use camera::{
    Camera, CameraController, OrthographicCamera, OrthographicProjection, PerspectiveCamera,
    PerspectiveProjection,
};
pub use io::{export_ply, load_cameras, load_octree_with_progress_bar, load_raw_coefs};
>>>>>>> 8e05a267
pub use octree::{Node, Octree};
pub use pointcloud::{CubeBoundingBox, PointCloud, PointCloudGPU};
pub use renderer::{Frame, OctreeRenderer, PointCloudRenderer, SurfaceFrame, Viewport};
pub use tee::{TeeReader, TeeWriter};
pub use vertex::{BaseColor, BaseFloat, SHCoefficients, SHVertex, Vertex};

pub fn select_physical_device<'a>(
    instance: &'a Arc<Instance>,
    device_extensions: &DeviceExtensions,
    surface: Option<Arc<Surface<Window>>>,
) -> (PhysicalDevice<'a>, QueueFamily<'a>) {
    let (physical_device, queue_family) = PhysicalDevice::enumerate(&instance)
        .filter(|&p| p.supported_extensions().is_superset_of(&device_extensions))
        .filter_map(|p| {
            p.queue_families()
                .find(|&q| {
                    let mut supports_surface = true;
                    if let Some(sur) = &surface {
                        supports_surface = q.supports_surface(&sur).unwrap_or(false)
                    }
                    return q.supports_graphics() && supports_surface;
                })
                .map(|q| (p, q))
        })
        .min_by_key(|(p, _)| match p.properties().device_type {
            PhysicalDeviceType::DiscreteGpu => 0,
            PhysicalDeviceType::IntegratedGpu => 1,
            PhysicalDeviceType::VirtualGpu => 2,
            PhysicalDeviceType::Cpu => 3,
            PhysicalDeviceType::Other => 4,
        })
        .expect("no device available");

    (physical_device, queue_family)
}

pub fn get_render_pass(
    device: Arc<Device>,
    swapchain_format: vulkano::format::Format,
) -> Arc<RenderPass> {
    vulkano::single_pass_renderpass!(
        device.clone(),
        attachments: {
            color: {
                load: Clear,
                store: Store,
                format: swapchain_format,
                samples: 1,
            },
            depth: {
                load: Clear,
                store: DontCare,
                format: vulkano::format::Format::D16_UNORM,
                samples: 1,
            }
        },
        pass: {
            color: [color],
            depth_stencil: {depth}
        }
    )
    .unwrap()
}

#[derive(Debug, Clone)]
pub struct RenderSettings {
    pub point_size: u32,
    pub background_color: [f32; 4],
}

impl Default for RenderSettings {
    fn default() -> Self {
        Self {
            point_size: 1,
            background_color: [0.; 4],
        }
    }
}

pub struct OfflineRenderer {
    renderer: PointCloudRenderer,
    frame: Frame,
    queue: Arc<Queue>,
    calc_img_average: ImageAvgColor,
    img_size: u32,

    cpu_buffer: Option<Arc<CpuAccessibleBuffer<[u8]>>>,
}

impl OfflineRenderer {
    pub fn new(img_size: u32, render_settings: RenderSettings, save_renders: bool) -> Self {
        let instance = Instance::new(InstanceCreateInfo::default()).unwrap();

        let device_extensions = DeviceExtensions::none();

        let (physical_device, queue_family) =
            select_physical_device(&instance, &device_extensions, None);

        println!("using device {}", physical_device.properties().device_name);

        let (device, mut queues) = Device::new(
            // Which physical device to connect to.
            physical_device,
            DeviceCreateInfo {
                enabled_extensions: physical_device
                    .required_extensions()
                    .union(&device_extensions),

                queue_create_infos: vec![QueueCreateInfo::family(queue_family)],

                ..Default::default()
            },
        )
        .unwrap();

        let queue = queues.next().unwrap();

        let image_format = vulkano::format::Format::R8G8B8A8_UNORM;

        let render_pass = get_render_pass(device.clone(), image_format);

        let viewport = Viewport::new([img_size, img_size]);

        let mut frame = Frame::new(
            device.clone(),
            render_pass.clone(),
            image_format,
            [img_size, img_size],
        );

        let scene_subpass = Subpass::from(render_pass.clone(), 0).unwrap();

        let mut renderer =
            PointCloudRenderer::new(device.clone(), queue.clone(), scene_subpass, viewport);

        let cpu_buffer = if save_renders {
            Some(
                CpuAccessibleBuffer::from_iter(
                    device.clone(),
                    BufferUsage::transfer_destination(),
                    false,
                    (0..img_size * img_size * 4).map(|_| 0u8),
                )
                .unwrap(),
            )
        } else {
            None
        };

        renderer.set_point_size(render_settings.point_size);
        frame.set_background(render_settings.background_color);

        let src_img_view = ImageView::new_default(frame.buffer.image().clone()).unwrap();

        let calc_img_average =
            ImageAvgColor::new(device.clone(), queue.clone(), src_img_view, img_size);

        OfflineRenderer {
            renderer,
            frame,
            queue,
            calc_img_average,
            img_size,
            cpu_buffer,
        }
    }

    pub fn render(&mut self, camera: Camera<impl Projection>, pc: &PointCloudGPU) -> Rgba<u8> {
        self.renderer.set_camera(&camera);
        let cb = self.renderer.render_point_cloud(self.queue.clone(), pc);

        let cb_render = self
            .frame
            .render(self.queue.clone(), cb, self.cpu_buffer.clone());

        let avg_color = self.calc_img_average.calc_average_color(cb_render);
        return avg_color;
    }

    pub fn last_image(&self) -> ImageBuffer<Rgba<u8>, Vec<u8>> {
        if let Some(buffer) = &self.cpu_buffer {
            let img_data = buffer.read().unwrap();
            ImageBuffer::from_raw(self.img_size, self.img_size, img_data[..].to_vec()).unwrap()
        } else {
            panic!("save_renders is false so the image is not stored");
        }
    }
}

unsafe impl DeviceOwned for OfflineRenderer {
    fn device(&self) -> &Arc<Device> {
        &self.queue.device()
    }
}<|MERGE_RESOLUTION|>--- conflicted
+++ resolved
@@ -27,18 +27,14 @@
 mod vertex;
 
 pub use avg_color::ImageAvgColor;
-<<<<<<< HEAD
-pub use camera::{Camera, CameraController, OrthographicCamera, PerspectiveCamera};
-pub use io::{
-    export_ply, load_octree_with_progress_bar, load_raw_coefs, save_octree_with_progress_bar,
-};
-=======
 pub use camera::{
     Camera, CameraController, OrthographicCamera, OrthographicProjection, PerspectiveCamera,
     PerspectiveProjection,
 };
-pub use io::{export_ply, load_cameras, load_octree_with_progress_bar, load_raw_coefs};
->>>>>>> 8e05a267
+pub use io::{
+    export_ply, load_cameras, load_octree_with_progress_bar, load_raw_coefs,
+    save_octree_with_progress_bar,
+};
 pub use octree::{Node, Octree};
 pub use pointcloud::{CubeBoundingBox, PointCloud, PointCloudGPU};
 pub use renderer::{Frame, OctreeRenderer, PointCloudRenderer, SurfaceFrame, Viewport};
